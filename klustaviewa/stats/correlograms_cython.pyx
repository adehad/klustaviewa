--- conflicted
+++ resolved
@@ -22,11 +22,7 @@
     # size of the histograms
     cdef long nspikes = len(spiketimes)
     
-<<<<<<< HEAD
-    cdef int i, j, cl0, cl1, k, ind
-=======
     cdef long i, j, cl0, cl1, k, ind
->>>>>>> 01b92188
     cdef double t0, t1, t0min, t0max, d
 
     # unique clusters
