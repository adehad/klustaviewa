--- conflicted
+++ resolved
@@ -1,230 +1,121 @@
-<<<<<<< HEAD
-import os
-from setuptools import *
-
-try:
-    from Cython.Distutils import build_ext
-except ImportError:
-    use_cython = False
-else:
-    use_cython = True
-    
-import numpy as np
-
-cmdclass = { }
-ext_modules = [ ]
-
-if use_cython:
-    ext_modules += [
-        Extension("klustaviewa.stats.correlograms_cython", 
-            ["klustaviewa/stats/correlograms_cython.pyx"]),
-    ]
-    cmdclass.update({ 'build_ext': build_ext })
-else:
-    ext_modules += [
-        Extension("klustaviewa.stats.correlograms_cython", 
-            ["klustaviewa/stats/correlograms_cython.c"]),
-    ]
-
-
-LONG_DESCRIPTION = """Spike sorting graphical interface."""
-
-if os.path.exists('MANIFEST'):
-    os.remove('MANIFEST')
-
-if __name__ == '__main__':
-
-    setup(
-        zip_safe=False,
-        name='klustaviewa',
-        version='0.2.2dev',
-        author='Cyrille Rossant',
-        author_email='rossant@github',
-        packages=['klustaviewa',
-                  'klustaviewa.control',
-                  'klustaviewa.gui',
-                  'klustaviewa.scripts',
-                  'klustaviewa.stats',
-                  'klustaviewa.views',
-                  'klustaviewa.wizard',
-
-                  #<
-                  # 'qtools',
-                  # 'qtools.qtpy',
-                  # 'qtools.tests',
-                  
-                  # 'kwiklib',
-                  # 'kwiklib.dataio',
-                  # 'kwiklib.scripts',
-                  # 'kwiklib.utils',
-                  
-                  # 'galry',
-                  # 'galry.managers',
-                  # 'galry.processors',
-                  # 'galry.test',
-                  # 'galry.visuals',
-                  # 'galry.visuals.fontmaps',
-                  #>
-                  
-                  ],
-        
-        # Scripts.
-        entry_points={
-            'gui_scripts': [
-                'klustaviewa = klustaviewa.scripts.runklustaviewa:main', 
-                'kwikskope = klustaviewa.scripts.runkwikskope:main', ],
-            'console_scripts': [
-                'kwikkonvert = kwiklib.scripts.runkwikkonvert:main', 
-                ]
-        },
-        
-        # scripts=[],
-        
-        app=['klustaviewa/scripts/runklustaviewa.pyw',
-             'klustaviewa/scripts/runkwikskope.pyw',
-            ],
-        
-        package_data={
-            'klustaviewa': ['icons/*.png', 'icons/*.ico', 'gui/*.css'],
-            
-            # INCLUDE GALRY
-            'galry': ['cursors/*.png', 'icons/*.png'],
-            'galry.visuals': ['fontmaps/*.*'],
-            'galry.test': ['autosave/*REF.png'],
-            
-        },
-        
-        # Cython stuff.
-        cmdclass = cmdclass,
-        ext_modules=ext_modules,
-        
-        include_dirs=np.get_include(),
-        
-        url='https://github.com/klusta-team/klustaviewa',
-        license='LICENSE.md',
-        description='Spike sorting graphical interface.',
-        long_description=LONG_DESCRIPTION,
-    )
-=======
-import os
-from setuptools import *
-
-try:
-    from Cython.Distutils import build_ext
-except ImportError:
-    use_cython = False
-else:
-    use_cython = True
-    
-import numpy as np
-
-cmdclass = { }
-ext_modules = [ ]
-
-if use_cython:
-    ext_modules += [
-        Extension("klustaviewa.stats.correlograms_cython", 
-            ["klustaviewa/stats/correlograms_cython.pyx"]),
-    ]
-    cmdclass.update({ 'build_ext': build_ext })
-else:
-    ext_modules += [
-        Extension("klustaviewa.stats.correlograms_cython", 
-            ["klustaviewa/stats/correlograms_cython.c"]),
-    ]
-
-
-LONG_DESCRIPTION = """Spike sorting graphical interface."""
-
-if os.path.exists('MANIFEST'):
-    os.remove('MANIFEST')
-
-if __name__ == '__main__':
-
-    setup(
-        zip_safe=False,
-        name='klustaviewa',
-        version='0.3.0.beta4',
-        author='Cyrille Rossant',
-        author_email='rossant@github',
-        packages=['klustaviewa',
-                  'klustaviewa.control',
-                  'klustaviewa.control.tests',
-                  'klustaviewa.gui',
-                  'klustaviewa.gui.tests',
-                  'klustaviewa.scripts',
-                  'klustaviewa.stats',
-                  'klustaviewa.stats.tests',
-                  'klustaviewa.views',
-                  'klustaviewa.views.tests',
-                  'klustaviewa.wizard',
-                  'klustaviewa.wizard.tests',
-
-                  #<
-                  'qtools',
-                  'qtools.qtpy',
-                  'qtools.tests',
-                  
-                  'kwiklib',
-                  'kwiklib.dataio',
-                  'kwiklib.dataio.tests',
-                  'kwiklib.scripts',
-                  'kwiklib.utils',
-                  'kwiklib.utils.tests',
-                  
-                  'spikedetekt2',
-                  'spikedetekt2.core',
-                  'spikedetekt2.core.tests',
-                  'spikedetekt2.processing',
-                  'spikedetekt2.processing.tests',
-                  
-                  'galry',
-                  'galry.managers',
-                  'galry.processors',
-                  'galry.test',
-                  'galry.visuals',
-                  'galry.visuals.fontmaps',
-                  #>
-                  
-                  ],
-        
-        # Scripts.
-        entry_points={
-            'gui_scripts': [
-                'klustaviewa = klustaviewa.scripts.runklustaviewa:main', 
-                'kwikskope = klustaviewa.scripts.runkwikskope:main', ],
-            'console_scripts': [
-                'kwikkonvert = kwiklib.scripts.runkwikkonvert:main', 
-                'klusta = spikedetekt2.core.script:main', 
-                ]
-        },
-        
-        # scripts=[],
-        
-        app=['klustaviewa/scripts/runklustaviewa.pyw',
-             'klustaviewa/scripts/runkwikskope.pyw',
-            ],
-        
-        package_data={
-            'klustaviewa': ['icons/*.png', 'icons/*.ico', 'gui/*.css'],
-            
-            # INCLUDE GALRY
-            'galry': ['cursors/*.png', 'icons/*.png'],
-            'galry.visuals': ['fontmaps/*.*'],
-            'galry.test': ['autosave/*REF.png'],
-            
-        },
-        
-        # Cython stuff.
-        cmdclass = cmdclass,
-        ext_modules=ext_modules,
-        
-        include_dirs=np.get_include(),
-        
-        url='https://klusta-team.github.io',
-        license='LICENSE.md',
-        description='Spike sorting software suite.',
-        long_description=LONG_DESCRIPTION,
-    )
-    
->>>>>>> 01b92188
+import os
+from setuptools import *
+
+try:
+    from Cython.Distutils import build_ext
+except ImportError:
+    use_cython = False
+else:
+    use_cython = True
+    
+import numpy as np
+
+cmdclass = { }
+ext_modules = [ ]
+
+if use_cython:
+    ext_modules += [
+        Extension("klustaviewa.stats.correlograms_cython", 
+            ["klustaviewa/stats/correlograms_cython.pyx"]),
+    ]
+    cmdclass.update({ 'build_ext': build_ext })
+else:
+    ext_modules += [
+        Extension("klustaviewa.stats.correlograms_cython", 
+            ["klustaviewa/stats/correlograms_cython.c"]),
+    ]
+
+
+LONG_DESCRIPTION = """Spike sorting graphical interface."""
+
+if os.path.exists('MANIFEST'):
+    os.remove('MANIFEST')
+
+if __name__ == '__main__':
+
+    setup(
+        zip_safe=False,
+        name='klustaviewa',
+        version='0.3.0.beta4',
+        author='Cyrille Rossant',
+        author_email='rossant@github',
+        packages=['klustaviewa',
+                  'klustaviewa.control',
+                  'klustaviewa.control.tests',
+                  'klustaviewa.gui',
+                  'klustaviewa.gui.tests',
+                  'klustaviewa.scripts',
+                  'klustaviewa.stats',
+                  'klustaviewa.stats.tests',
+                  'klustaviewa.views',
+                  'klustaviewa.views.tests',
+                  'klustaviewa.wizard',
+                  'klustaviewa.wizard.tests',
+
+                  #<
+                  'qtools',
+                  'qtools.qtpy',
+                  'qtools.tests',
+                  
+                  'kwiklib',
+                  'kwiklib.dataio',
+                  'kwiklib.dataio.tests',
+                  'kwiklib.scripts',
+                  'kwiklib.utils',
+                  'kwiklib.utils.tests',
+                  
+                  'spikedetekt2',
+                  'spikedetekt2.core',
+                  'spikedetekt2.core.tests',
+                  'spikedetekt2.processing',
+                  'spikedetekt2.processing.tests',
+                  
+                  'galry',
+                  'galry.managers',
+                  'galry.processors',
+                  'galry.test',
+                  'galry.visuals',
+                  'galry.visuals.fontmaps',
+                  #>
+                  
+                  ],
+        
+        # Scripts.
+        entry_points={
+            'gui_scripts': [
+                'klustaviewa = klustaviewa.scripts.runklustaviewa:main', 
+                'kwikskope = klustaviewa.scripts.runkwikskope:main', ],
+            'console_scripts': [
+                'kwikkonvert = kwiklib.scripts.runkwikkonvert:main', 
+                'klusta = spikedetekt2.core.script:main', 
+                ]
+        },
+        
+        # scripts=[],
+        
+        app=['klustaviewa/scripts/runklustaviewa.pyw',
+             'klustaviewa/scripts/runkwikskope.pyw',
+            ],
+        
+        package_data={
+            'klustaviewa': ['icons/*.png', 'icons/*.ico', 'gui/*.css'],
+            
+            # INCLUDE GALRY
+            'galry': ['cursors/*.png', 'icons/*.png'],
+            'galry.visuals': ['fontmaps/*.*'],
+            'galry.test': ['autosave/*REF.png'],
+            
+        },
+        
+        # Cython stuff.
+        cmdclass = cmdclass,
+        ext_modules=ext_modules,
+        
+        include_dirs=np.get_include(),
+        
+        url='https://klusta-team.github.io',
+        license='LICENSE.md',
+        description='Spike sorting software suite.',
+        long_description=LONG_DESCRIPTION,
+    )
+    